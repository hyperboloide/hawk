--- conflicted
+++ resolved
@@ -128,23 +128,18 @@
 	}
 }
 
-<<<<<<< HEAD
-func (hr *HawkRequest) NonceCheck(nonce string, t time.Time, creds *hawk.Credentials) bool {
-	if hr.Error != nil || !hr.Ok {
-=======
 // NonceCheck call the SetNonceFunc on behalf of hawk-go.
 func (hr *Request) NonceCheck(nonce string, t time.Time, creds *hawk.Credentials) bool {
 	if hr.Error != nil || !hr.Ok || hr.Hawk.SetNonce == nil {
->>>>>>> 7f08a7ad
 		return false
-	} else if hr.Hawk.SetNonce == nil {
-		return true
-	} else if res, err := hr.Hawk.SetNonce(creds.ID, nonce, t); err != nil {
+	}
+
+	ok, err := hr.Hawk.SetNonce(creds.ID, nonce, t)
+	if err != nil {
 		hr.Error = err
 		return false
-	} else {
-		return res
 	}
+	return ok
 }
 
 // GenIDKey generates a random id and key.
